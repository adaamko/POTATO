import argparse
import copy
import os
import time
import json
import streamlit as st
import pandas as pd
import penman
from graphviz import Source

from st_aggrid import AgGrid, GridOptionsBuilder, GridUpdateMode
<<<<<<< HEAD
from tuw_nlp.graph.utils import graph_to_pn
from utils import (
    train_df,
    add_rule_manually,
    annotate_df,
    extract_data_from_dataframe,
    get_df_from_rules,
    graph_viewer,
    init_evaluator,
    init_session_states,
    rank_and_suggest,
    read_train,
    read_val,
    rerun,
    rule_chooser,
    save_after_modify,
    save_dataframe,
    show_ml_feature,
    st_stdout,
    to_dot,
)


def simple_mode(evaluator, data, val_data, graph_format, feature_path, hand_made_rules):
=======

from utils import *


def supervised_mode(
        evaluator, data, val_data, graph_format, feature_path, hand_made_rules
):
>>>>>>> 2ed872e5
    if hand_made_rules:
        with open(hand_made_rules) as f:
            st.session_state.features = json.load(f)

    if "df" not in st.session_state:
        st.session_state.df = data.copy()
        if "index" not in st.session_state.df:
            # First reset the index, so it starts from 0 and increments sequentially
            # Then reset again and add the index as a column
            st.session_state.df.reset_index(level=0, inplace=True, drop=True)
            st.session_state.df.reset_index(level=0, inplace=True)

    if not feature_path and not st.session_state.trained:
        st.sidebar.title("Train your dataset!")
        show_app = st.sidebar.button("Train")
        st.session_state.min_edge = st.sidebar.number_input(
            "Min edge in features", min_value=0, max_value=3, value=0, step=1
        )
        st.session_state.rank = st.sidebar.selectbox(
            "Rank features based on accuracy", options=[False, True]
        )
        st.session_state.download = st.sidebar.selectbox(
            "Show download button for graphs", options=[False, True]
        )
        if show_app:
            st.session_state.suggested_features = train_df(
                data, st.session_state.min_edge
            )
            st.session_state.trained = True
            with st_stdout("success"):
                print("Success, your dataset is trained, wait for the app to load..")
                time.sleep(3)
                rerun()
        st.markdown(
            "<h3 style='text-align: center; color: black;'>Your dataset is shown below, click the train button to train your dataset!</h3>",
            unsafe_allow_html=True,
        )
        sample_df = AgGrid(data, width="100%", fit_columns_on_grid_load=True)

        st.write("label distribution:")
        st.bar_chart(data.groupby("label").size())

        st.write("sentence lenghts:")
        st.bar_chart(data.text.str.len())

        st.write("common words:")
        st.bar_chart(
            pd.Series(" ".join(data["text"]).lower().split()).value_counts()[:100]
        )

    if st.session_state.trained or feature_path:

        with st.expander("Browse dataset:"):
            gb = GridOptionsBuilder.from_dataframe(st.session_state.df)
            gb.configure_default_column(
                editable=False,
                resizable=True,
                sorteable=True,
                wrapText=True,
                autoHeight=True,
            )
            gb.configure_column("graph", hide=True)

            go = gb.build()
            selected_df = AgGrid(
                st.session_state.df,
                gridOptions=go,
                allow_unsafe_jscode=True,
                reload_data=False,
                update_mode=GridUpdateMode.MODEL_CHANGED | GridUpdateMode.VALUE_CHANGED,
                width="100%",
                theme="material",
                fit_columns_on_grid_load=True,
            )

        col1, col2 = st.columns(2)

        if (
                feature_path
                and os.path.exists(feature_path)
                and not st.session_state.suggested_features
        ):
            with open(feature_path) as f:
                st.session_state.suggested_features = json.load(f)

        if not st.session_state.features:
            for key in st.session_state.suggested_features:
                pop_len = (
                    5
                    if len(st.session_state.suggested_features[key]) > 5
                    else len(st.session_state.suggested_features[key])
                )
                st.session_state.features[key] = [
                    st.session_state.suggested_features[key].pop(0)
                    for _ in range(pop_len)
                ]

        col1.header("Rule to apply")

        col2.header("Graphs and results")

        # if graph_format == "fourlang":
        #    tfl = load_text_to_4lang()

        with col1:
            classes = st.selectbox(
                "Choose class", list(st.session_state.features.keys())
            )

            st.session_state.feature_df = get_df_from_rules(
                [";".join(feat[0]) for feat in st.session_state.features[classes]],
                [";".join(feat[1]) for feat in st.session_state.features[classes]],
            )

            with st.form("example form") as f:
                gb = GridOptionsBuilder.from_dataframe(st.session_state.feature_df)
                # make all columns editable
                gb.configure_columns(["rules", "negated_rules"], editable=True)
                gb.configure_selection(
                    "multiple",
                    use_checkbox=True,
                    groupSelectsChildren=True,
                    groupSelectsFiltered=True,
                )
                go = gb.build()
                ag = AgGrid(
                    st.session_state.feature_df,
                    gridOptions=go,
                    key="grid1",
                    allow_unsafe_jscode=True,
                    reload_data=True,
                    update_mode=GridUpdateMode.MODEL_CHANGED
                                | GridUpdateMode.VALUE_CHANGED,
                    width="100%",
                    theme="material",
                    fit_columns_on_grid_load=False,
                )

                delete_or_train = st.radio(
                    "Delete or Train selected rules", ("none", "delete", "train")
                )
                submit = st.form_submit_button(label="save updates")
                evaluate = st.form_submit_button(label="evaluate selected")

            if evaluate:
                feature_list = []
                selected_rules = (
                    ag["selected_rows"]
                    if ag["selected_rows"]
                    else ag["data"].to_dict(orient="records")
                )
                for rule in selected_rules:
                    positive_rules = (
                        rule["rules"].split(";")
                        if "rules" in rule and rule["rules"].strip()
                        else []
                    )
                    negated_rules = (
                        rule["negated_rules"].split(";")
                        if "negated_rules" in rule and rule["negated_rules"].strip()
                        else []
                    )
                    feature_list.append(
                        [
                            positive_rules,
                            negated_rules,
                            classes,
                        ]
                    )
                st.session_state.sens = [";".join(feat[0]) for feat in feature_list]
                with st.spinner("Evaluating rules..."):
                    (
                        st.session_state.df_statistics,
                        st.session_state.whole_accuracy,
                    ) = evaluator.evaluate_feature(
                        classes, feature_list, data, graph_format
                    )
                    (
                        st.session_state.val_dataframe,
                        st.session_state.whole_accuracy_val,
                    ) = evaluator.evaluate_feature(
                        classes,
                        feature_list,
                        val_data,
                        graph_format,
                    )
                st.success("Done!")
                rerun()

            if submit:
                delete = delete_or_train == "delete"
                train = delete_or_train == "train"

                st.session_state.rows_to_delete = [
                    r["rules"] for r in ag["selected_rows"]
                ]
                st.session_state.rls_after_delete = []

                negated_list = ag["data"]["negated_rules"].tolist()
                feature_list = []
                for i, rule in enumerate(ag["data"]["rules"].tolist()):
                    if not negated_list[i].strip():
                        feature_list.append([rule.split(";"), [], classes])
                    else:
                        feature_list.append(
                            [
                                rule.split(";"),
                                negated_list[i].strip().split(";"),
                                classes,
                            ]
                        )
                if st.session_state.rows_to_delete and delete:
                    for r in feature_list:
                        if ";".join(r[0]) not in st.session_state.rows_to_delete:
                            st.session_state.rls_after_delete.append(r)
                elif st.session_state.rows_to_delete and train:
                    st.session_state.rls_after_delete = copy.deepcopy(feature_list)
                    rule_to_train = st.session_state.rows_to_delete[0]
                    if ";" in rule_to_train or ".*" not in rule_to_train:
                        st.text("Only single and underspecified rules can be trained!")
                    else:
                        selected_words = evaluator.train_feature(
                            classes, rule_to_train, data, graph_format
                        )

                        for f in selected_words:
                            st.session_state.rls_after_delete.append([[f], [], classes])
                else:
                    st.session_state.rls_after_delete = copy.deepcopy(feature_list)

                if st.session_state.rls_after_delete and not delete:
                    save_after_modify(hand_made_rules, classes)

            if st.session_state.rows_to_delete and delete_or_train == "delete":
                with st.form("Delete form"):
                    st.write("The following rules will be deleted, do you accept it?")
                    st.write(st.session_state.rows_to_delete)
                    save_button = st.form_submit_button("Accept Delete")

                if save_button:
                    save_after_modify(hand_made_rules, classes)

            add_rule_manually(classes, hand_made_rules)
            rank_and_suggest(classes, data, evaluator)

            if st.session_state.ml_feature:
                show_ml_feature(classes, hand_made_rules)

        with col2:
            # THIS IS HERE BECAUSE STREAMLIT IS BUGGY AND DOESN'T DISPLAY TWO DOT GRAPHS IN DIFFERENT CONTAINERS
            # NEXT RELEASE WILL FIX IT
            with st.expander("Browse graphs:"):
                graph_id = st.number_input(
                    label="Input the ID of the graph you want to view", min_value=0
                )

                browse_current_graph_nx = (
                    st.session_state.df[st.session_state.df.index == graph_id]
                    .iloc[0]
                    .graph
                )
                browse_current_graph = to_dot(browse_current_graph_nx)
                if st.session_state.download:
                    graph_pipe = Source(browse_current_graph).pipe(format="svg")
                    st.download_button(
                        label="Download graph as SVG",
                        data=graph_pipe,
                        file_name="graph.svg",
                        mime="mage/svg+xml",
                    )

                st.graphviz_chart(
                    browse_current_graph,
                    use_container_width=True,
                )

                st.write("Penman format:")
                st.text(
                    penman.encode(
                        penman.decode(graph_to_pn(browse_current_graph_nx)), indent=10
                    )
                )
                st.write("In one line format:")
                st.write(graph_to_pn(browse_current_graph_nx))
            if not st.session_state.df_statistics.empty and st.session_state.sens:
                if st.session_state.sens:
                    nodes, option = rule_chooser()
                st.markdown(
                    f"<span>Result of using all the rules: Precision: <b>{st.session_state.whole_accuracy[0]:.3f}</b>, \
                        Recall: <b>{st.session_state.whole_accuracy[1]:.3f}</b>, Fscore: <b>{st.session_state.whole_accuracy[2]:.3f}</b></span>",
                    unsafe_allow_html=True,
                )
                (
                    fn_graphs,
                    fn_sentences,
                    fn_indices,
                    fp_graphs,
                    fp_sentences,
                    fp_indices,
                    fscore,
                    prec,
                    predicted,
                    recall,
                    support,
                    tp_graphs,
                    tp_sentences,
                    tp_indices,
                ) = extract_data_from_dataframe(option)

                st.markdown(
                    f"<span>The rule's result: Precision: <b>{prec:.3f}</b>, Recall: <b>{recall:.3f}</b>, \
                        Fscore: <b>{fscore:.3f}</b>, True positives: <b>{len(tp_graphs)}</b>, False positives: <b>{len(fp_graphs)}</b></span>",
                    unsafe_allow_html=True,
                )

                with st.expander("Show validation data", expanded=False):
                    val_prec = st.session_state.val_dataframe.iloc[
                        st.session_state.sens.index(option)
                    ].Precision
                    val_recall = st.session_state.val_dataframe.iloc[
                        st.session_state.sens.index(option)
                    ].Recall
                    val_fscore = st.session_state.val_dataframe.iloc[
                        st.session_state.sens.index(option)
                    ].Fscore
                    val_support = st.session_state.val_dataframe.iloc[
                        st.session_state.sens.index(option)
                    ].Support
                    st.markdown(
                        f"<span>Result of using all the rules on the validation data: Precision: <b>{st.session_state.whole_accuracy_val[0]:.3f}</b>, \
                            Recall: <b>{st.session_state.whole_accuracy_val[1]:.3f}</b>, Fscore: <b>{st.session_state.whole_accuracy_val[2]:.3f}</b>, \
                                Support: <b>{st.session_state.whole_accuracy_val[3]}</b></span>",
                        unsafe_allow_html=True,
                    )
                    st.markdown(
                        f"<span>The rule's result on the validation data: Precision: <b>{val_prec:.3f}</b>, \
                            Recall: <b>{val_recall:.3f}</b>, Fscore: <b>{val_fscore:.3f}</b>, \
                                Support: <b>{val_support}</b></span>",
                        unsafe_allow_html=True,
                    )

                tp_fp_fn_choice = (
                    "True Positive graphs",
                    "False Positive graphs",
                    "False Negative graphs",
                )
                tp_fp_fn = st.selectbox(
                    "Select the graphs you want to view", tp_fp_fn_choice
                )
                if tp_fp_fn == "False Positive graphs":
                    if fp_graphs:
                        graph_viewer("FP", fp_graphs, fp_sentences, fp_indices, nodes)

                elif tp_fp_fn == "True Positive graphs":
                    if tp_graphs:
                        graph_viewer("TP", tp_graphs, tp_sentences, tp_indices, nodes)

                elif tp_fp_fn == "False Negative graphs":
                    if fn_graphs:
                        graph_viewer("FN", fn_graphs, fn_sentences, fn_indices, nodes)


<<<<<<< HEAD
def advanced_mode(evaluator, train_data, graph_format, feature_path, hand_made_rules):
=======
def unsupervised_mode(
        evaluator, train_data, graph_format, feature_path, hand_made_rules
):
>>>>>>> 2ed872e5
    data = read_train(train_data)
    if hand_made_rules:
        with open(hand_made_rules) as f:
            st.session_state.features = json.load(f)
    if "df" not in st.session_state:
        st.session_state.df = data.copy()
        if "annotated" not in st.session_state.df:
            st.session_state.df["annotated"] = False
        if "applied_rules" not in st.session_state.df:
            st.session_state.df["applied_rules"] = [
                [] for _ in range(len(st.session_state.df))
            ]
        if "index" not in st.session_state.df:
            # First reset the index, so it starts from 0 and increments sequentially
            # Then reset again and add the index as a column
            st.session_state.df.reset_index(level=0, inplace=True, drop=True)
            st.session_state.df.reset_index(level=0, inplace=True)

    df_annotated = st.session_state.df[st.session_state.df.annotated == True][
        ["index", "text", "label", "applied_rules"]
    ]
    df_unannotated = st.session_state.df[st.session_state.df.annotated == False][
        ["index", "text", "label", "applied_rules"]
    ]

    # First we need to provide the labels we want to annotate
    if "labels" not in st.session_state:
        st.text("Before we start, please provide labels you want to train")
        user_input = st.text_input("label encoding", placeholder="NOT:0,OFF:1")

        if st.button("Add labels"):
            if user_input:
                try:
                    labs = user_input.split(",")
                    assert (
                        len(labs) == 2
                    ), "Please provide only two labels, currently we only support binary annotations!"
                    st.session_state.labels = {
                        label.split(":")[0]: int(label.split(":")[1]) for label in labs
                    }

                    st.write(st.session_state.labels)
                    st.session_state.inverse_labels = {
                        v: k for (k, v) in st.session_state.labels.items()
                    }
                    rerun()
                except Exception as e:
                    st.write(e)
                    st.write("Bad format, the right format is NOT:0,OFF:1")
            else:
                st.write("No labels provided!")

    else:
        with st.expander("Annotation/Dataset browser:"):
            st.markdown(
                f"<span><b>Annotate samples here:</b></span>",
                unsafe_allow_html=True,
            )

            if st.session_state.applied_rules:
                st.markdown(
                    f"<span>Currently the following rules are applied:</span>",
                    unsafe_allow_html=True,
                )
                st.write(st.session_state.applied_rules)
            with st.form("annotate form") as f:
                gb = GridOptionsBuilder.from_dataframe(df_unannotated)
                gb.configure_default_column(
                    editable=True,
                    resizable=True,
                    sorteable=True,
                    wrapText=True,
                    autoHeight=True,
                )
                # make all columns editable
                gb.configure_selection(
                    "multiple",
                    use_checkbox=True,
                    groupSelectsChildren=True,
                    groupSelectsFiltered=True,
                )
                go = gb.build()
                ag = AgGrid(
                    df_unannotated,
                    gridOptions=go,
                    key="grid2",
                    allow_unsafe_jscode=True,
                    reload_data=True,
                    update_mode=GridUpdateMode.MODEL_CHANGED
                    | GridUpdateMode.VALUE_CHANGED,
                    width="100%",
                    theme="material",
                    fit_columns_on_grid_load=True,
                )

                annotate = st.form_submit_button("Annotate")

            if annotate:
                if ag["selected_rows"]:
                    for row in ag["selected_rows"]:
                        st.session_state.df.loc[
                            row["index"], "label"
                        ] = st.session_state.inverse_labels[1]
                        st.session_state.df.loc[row["index"], "annotated"] = True
                    save_dataframe(st.session_state.df, train_data)
                    rerun()

            st.markdown(
                f"<span>Samples you have already annotated:</span>",
                unsafe_allow_html=True,
            )
            with st.form("annotated form") as f:
                gb = GridOptionsBuilder.from_dataframe(df_annotated)
                gb.configure_default_column(
                    editable=True,
                    resizable=True,
                    sorteable=True,
                    wrapText=True,
                )
                # make all columns editable
                gb.configure_selection(
                    "multiple",
                    use_checkbox=True,
                    groupSelectsChildren=True,
                    groupSelectsFiltered=True,
                )
                go = gb.build()
                ag_ann = AgGrid(
                    df_annotated,
                    gridOptions=go,
                    key="grid3",
                    allow_unsafe_jscode=True,
                    reload_data=True,
                    update_mode=GridUpdateMode.MODEL_CHANGED
                    | GridUpdateMode.VALUE_CHANGED,
                    width="100%",
                    theme="material",
                    fit_columns_on_grid_load=True,
                )

                clear_annotate = st.form_submit_button("Clear annotation")

            if clear_annotate:
                if ag_ann["selected_rows"]:
                    for row in ag_ann["selected_rows"]:
                        st.session_state.df.loc[
                            row["index"], "label"
                        ] = st.session_state.inverse_labels[1]
                        st.session_state.df.loc[row["index"], "annotated"] = False
                        st.session_state.df.loc[row["index"], "label"] = ""
                    save_dataframe(st.session_state.df, train_data)
                    rerun()

        train = st.sidebar.button("Train!")
        st.session_state.min_edge = st.sidebar.number_input(
            "Min edge in features", min_value=0, max_value=3, value=0, step=1
        )
        st.session_state.rank = st.sidebar.selectbox(
            "Rank features based on accuracy", options=[False, True]
        )
        st.session_state.download = st.sidebar.selectbox(
            "Show download button for graphs", options=[False, True]
        )

        if train:
            df_to_train = st.session_state.df.copy()
            df_to_train = df_to_train[df_to_train.applied_rules.map(len) == 0]

            if not df_to_train.empty:
                st.session_state.trained = True
                df_to_train["label"] = df_to_train["label"].apply(
                    lambda x: st.session_state.inverse_labels[0] if not x else x
                )
                df_to_train["label_id"] = df_to_train["label"].apply(
                    lambda x: st.session_state.labels[x]
                )

                positive_size = df_to_train.groupby("label").size()[
                    st.session_state.inverse_labels[1]
                ]
                df_to_train = df_to_train.groupby("label").sample(
                    n=positive_size, random_state=1, replace=True
                )
                st.session_state.suggested_features = train_df(
                    df_to_train, st.session_state.min_edge, st.session_state.rank
                )
                st.session_state.df_to_train = df_to_train
                st.session_state.df_statistics = pd.DataFrame
                for key in st.session_state.suggested_features:
                    if key not in st.session_state.features:
                        st.session_state.features[key] = [
                            st.session_state.suggested_features[key].pop(0)
                        ]
                    else:
                        st.session_state.features[key].append(
                            st.session_state.suggested_features[key].pop(0)
                        )

            else:
                st.write("Empty dataframe!")

        col1, col2 = st.columns(2)

        if st.session_state.trained:
            with col1:

                if not st.session_state.features:
                    for key in st.session_state.suggested_features:
                        st.session_state.features[key] = [
                            st.session_state.suggested_features[key].pop(0)
                        ]

                classes = st.selectbox(
                    "Choose class", list(st.session_state.features.keys())
                )

                st.session_state.feature_df = get_df_from_rules(
                    [";".join(feat[0]) for feat in st.session_state.features[classes]],
                    [";".join(feat[1]) for feat in st.session_state.features[classes]],
                )

                with st.form("example form") as f:
                    gb = GridOptionsBuilder.from_dataframe(st.session_state.feature_df)
                    # make all columns editable
                    gb.configure_columns(["rules", "negated_rules"], editable=True)
                    gb.configure_selection(
                        "multiple",
                        use_checkbox=True,
                        groupSelectsChildren=True,
                        groupSelectsFiltered=True,
                    )
                    go = gb.build()
                    ag = AgGrid(
                        st.session_state.feature_df,
                        gridOptions=go,
                        key="grid1",
                        allow_unsafe_jscode=True,
                        reload_data=True,
                        update_mode=GridUpdateMode.MODEL_CHANGED
                                    | GridUpdateMode.VALUE_CHANGED,
                        width="100%",
                        theme="material",
                        fit_columns_on_grid_load=True,
                    )

                    delete_or_train = st.radio(
                        "Delete or Train selected rules", ("none", "delete", "train")
                    )
                    submit = st.form_submit_button(label="save updates")
                    evaluate = st.form_submit_button(label="evaluate selected")
                    annotate = st.form_submit_button(label="annotate based on selected")

                feature_list = []
                selected_rules = (
                    ag["selected_rows"]
                    if ag["selected_rows"]
                    else ag["data"].to_dict(orient="records")
                )
                for rule in selected_rules:
                    positive_rules = (
                        rule["rules"].split(";")
                        if "rules" in rule and rule["rules"].strip()
                        else []
                    )
                    negated_rules = (
                        rule["negated_rules"].split(";")
                        if "negated_rules" in rule and rule["negated_rules"].strip()
                        else []
                    )
                    feature_list.append(
                        [
                            positive_rules,
                            negated_rules,
                            classes,
                        ]
                    )

                if evaluate or annotate:
                    st.session_state.sens = [";".join(feat[0]) for feat in feature_list]
                    with st.spinner("Evaluating rules..."):
                        (
                            st.session_state.df_statistics,
                            st.session_state.whole_accuracy,
                        ) = evaluator.evaluate_feature(
                            classes,
                            feature_list,
                            st.session_state.df,
                            graph_format,
                        )

                    st.success("Done!")

                    if annotate:
                        predicted_rules = [[] for _ in range(len(st.session_state.df))]
                        st.session_state.applied_rules = st.session_state.sens
                        for j, opt in enumerate(st.session_state.sens):
                            predicted = st.session_state.df_statistics.iloc[j].Predicted

                            predicted_indices = [
                                i for i, pred in enumerate(predicted) if pred == 1
                            ]

                            for ind in predicted_indices:
                                predicted_rules[ind].append(opt)
                        annotate_df(predicted_rules)
                        st.session_state.trained = False

                    rerun()

                if submit:
                    delete = delete_or_train == "delete"
                    train = delete_or_train == "train"

                    st.session_state.rows_to_delete = [
                        r["rules"] for r in ag["selected_rows"]
                    ]
                    st.session_state.rls_after_delete = []

                    negated_list = ag["data"]["negated_rules"].tolist()
                    feature_list = []
                    for i, rule in enumerate(ag["data"]["rules"].tolist()):
                        if not negated_list[i].strip():
                            feature_list.append([rule.split(";"), [], classes])
                        else:
                            feature_list.append(
                                [
                                    rule.split(";"),
                                    negated_list[i].strip().split(";"),
                                    classes,
                                ]
                            )
                    if st.session_state.rows_to_delete and delete:
                        for r in feature_list:
                            if ";".join(r[0]) not in st.session_state.rows_to_delete:
                                st.session_state.rls_after_delete.append(r)
                    elif st.session_state.rows_to_delete and train:
                        st.session_state.rls_after_delete = copy.deepcopy(feature_list)
                        rule_to_train = st.session_state.rows_to_delete[0]
                        if ";" in rule_to_train or ".*" not in rule_to_train:
                            st.text(
                                "Only single and underspecified rules can be trained!"
                            )
                        else:
                            selected_words = evaluator.train_feature(
                                classes,
                                rule_to_train,
                                st.session_state.df,
                                graph_format,
                            )

                            for f in selected_words:
                                st.session_state.rls_after_delete.append(
                                    [[f], [], classes]
                                )
                    else:
                        st.session_state.rls_after_delete = copy.deepcopy(feature_list)

                    if st.session_state.rls_after_delete and not delete:
                        save_after_modify(hand_made_rules, classes)

                if st.session_state.rows_to_delete and delete_or_train == "delete":
                    with st.form("Delete form"):
                        st.write(
                            "The following rules will be deleted, do you accept it?"
                        )
                        st.write(st.session_state.rows_to_delete)
                        save_button = st.form_submit_button("Accept Delete")

                    if save_button:
                        save_after_modify(hand_made_rules, classes)

                add_rule_manually(classes, hand_made_rules)
                rank_and_suggest(classes, st.session_state.df, evaluator)

                if st.session_state.ml_feature:
                    show_ml_feature(classes, hand_made_rules)
            with col2:
                with st.expander("Browse dataset/graphs"):
                    graph_id = st.number_input(
                        label="Input the ID of the graph you want to view", min_value=0
                    )

                    browse_current_graph_nx = (
                        st.session_state.df[st.session_state.df.index == graph_id]
                        .iloc[0]
                        .graph
                    )
                    browse_current_graph = to_dot(browse_current_graph_nx)
                    if st.session_state.download:
                        graph_pipe = Source(browse_current_graph).pipe(format="svg")
                        st.download_button(
                            label="Download graph as SVG",
                            data=graph_pipe,
                            file_name="graph.svg",
                            mime="mage/svg+xml",
                        )

                    st.graphviz_chart(
                        browse_current_graph,
                        use_container_width=True,
                    )
                    st.write("Penman format:")
                    st.text(
                        penman.encode(
                            penman.decode(graph_to_pn(browse_current_graph_nx)),
                            indent=10,
                        )
                    )
                    st.write("In one line format:")
                    st.write(graph_to_pn(browse_current_graph_nx))

                if not st.session_state.df_statistics.empty and st.session_state.sens:
                    if st.session_state.sens:
                        nodes, option = rule_chooser()

                    st.markdown(
                        f"<span>Result of using all the rules: Precision: <b>{st.session_state.whole_accuracy[0]:.3f}</b>, \
                            Recall: <b>{st.session_state.whole_accuracy[1]:.3f}</b>, Fscore: <b>{st.session_state.whole_accuracy[2]:.3f}</b></span>",
                        unsafe_allow_html=True,
                    )

                    (
                        fn_graphs,
                        fn_sentences,
                        fn_indices,
                        fp_graphs,
                        fp_sentences,
                        fp_indices,
                        fscore,
                        prec,
                        predicted,
                        recall,
                        support,
                        tp_graphs,
                        tp_sentences,
                        tp_indices,
                    ) = extract_data_from_dataframe(option)

                    st.markdown(
                        f"<span>The rule's result: Precision: <b>{prec:.3f}</b>, Recall: <b>{recall:.3f}</b>, \
                            Fscore: <b>{fscore:.3f}</b>, True positives: <b>{len(tp_graphs)}</b>, False positives: <b>{len(fp_graphs)}</b></span>",
                        unsafe_allow_html=True,
                    )

                    tp_fp_fn_choice = (
                        "Predicted",
                        "True Positive graphs",
                        "False Positive graphs",
                        "False Negative graphs",
                    )
                    tp_fp_fn = st.selectbox(
                        "Select the option you want to view", tp_fp_fn_choice
                    )

                    if tp_fp_fn == "Predicted":
                        predicted_inds = [
                            i for i, pred in enumerate(predicted) if pred == 1
                        ]
                        filt_df = st.session_state.df[
                            st.session_state.df.index.isin(predicted_inds)
                        ]
                        pred_graphs = filt_df.graph.tolist()
                        pred_sentences = [
                            (sen[0], sen[1])
                            for sen in zip(
                                filt_df.text.tolist(), filt_df.label.tolist()
                            )
                        ]
                        graph_viewer(
                            "PD", pred_graphs, pred_sentences, predicted_inds, nodes
                        )

                    elif tp_fp_fn == "False Positive graphs":
                        if fp_graphs:
                            graph_viewer(
                                "FP", fp_graphs, fp_sentences, fp_indices, nodes
                            )

                    elif tp_fp_fn == "True Positive graphs":
                        if tp_graphs:
                            graph_viewer(
                                "TP", tp_graphs, tp_sentences, tp_indices, nodes
                            )

                    elif tp_fp_fn == "False Negative graphs":
                        if fn_graphs:
                            graph_viewer(
                                "FN", fn_graphs, fn_sentences, fn_indices, nodes
                            )


def get_args():
    parser = argparse.ArgumentParser(description="")
    parser.add_argument("-t", "--train-data", type=str, required=True)
    parser.add_argument("-v", "--val-data", type=str)
    parser.add_argument(
        "-sr",
        "--suggested-rules",
        default=None,
        type=str,
        help="Rules extracted automatically from python. If not present, the UI will automatically train it.",
    )
    parser.add_argument(
        "-hr",
        "--hand-rules",
        default=None,
        type=str,
        help="Rules extracted with the UI. If provided, the UI will load them.",
    )
    parser.add_argument("-m", "--mode", default="simple", type=str)
    parser.add_argument("-g", "--graph-format", default="fourlang", type=str)
    parser.add_argument(
        "-l",
        "--label",
        default=None,
        type=str,
        help="Specify label for OneVsAll multi-label classification. Datasets require a labels column with all valid labels.",
    )
    return parser.parse_args()


def main(args):
    st.set_page_config(layout="wide")
    st.markdown(
        "<h1 style='text-align: center; color: black;'>Rule extraction framework</h1>",
        unsafe_allow_html=True,
    )

    init_session_states()
    evaluator = init_evaluator()
    data = read_train(args.train_data, args.label)
    if args.val_data:
        val_data = read_val(args.val_data, args.label)
    graph_format = args.graph_format
    feature_path = args.suggested_rules
    hand_made_rules = args.hand_rules
    mode = args.mode
    if mode == "simple":
        assert args.val_data
        simple_mode(
            evaluator, data, val_data, graph_format, feature_path, hand_made_rules
        )
    elif mode == "advanced":
        advanced_mode(
            evaluator, args.train_data, graph_format, feature_path, hand_made_rules
        )


if __name__ == "__main__":
    args = get_args()
    main(args)<|MERGE_RESOLUTION|>--- conflicted
+++ resolved
@@ -9,7 +9,6 @@
 from graphviz import Source
 
 from st_aggrid import AgGrid, GridOptionsBuilder, GridUpdateMode
-<<<<<<< HEAD
 from tuw_nlp.graph.utils import graph_to_pn
 from utils import (
     train_df,
@@ -34,15 +33,6 @@
 
 
 def simple_mode(evaluator, data, val_data, graph_format, feature_path, hand_made_rules):
-=======
-
-from utils import *
-
-
-def supervised_mode(
-        evaluator, data, val_data, graph_format, feature_path, hand_made_rules
-):
->>>>>>> 2ed872e5
     if hand_made_rules:
         with open(hand_made_rules) as f:
             st.session_state.features = json.load(f)
@@ -405,13 +395,7 @@
                         graph_viewer("FN", fn_graphs, fn_sentences, fn_indices, nodes)
 
 
-<<<<<<< HEAD
 def advanced_mode(evaluator, train_data, graph_format, feature_path, hand_made_rules):
-=======
-def unsupervised_mode(
-        evaluator, train_data, graph_format, feature_path, hand_made_rules
-):
->>>>>>> 2ed872e5
     data = read_train(train_data)
     if hand_made_rules:
         with open(hand_made_rules) as f:
