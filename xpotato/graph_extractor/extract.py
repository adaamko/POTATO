--- conflicted
+++ resolved
@@ -56,11 +56,7 @@
                     fl_graphs = list(tfl(sen, ssplit=False))
                     g = fl_graphs[0]
                     for n in fl_graphs[1:]:
-<<<<<<< HEAD
-                        raise ValueError(f'sentence should not be split up: {sen}!')
-=======
                         raise ValueError(f"sentence should not be split up: {sen}!")
->>>>>>> b74eecb9
                         g = nx.compose(g, n)
                     yield g
 
